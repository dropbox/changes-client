package runner

import (
	"bytes"
	"encoding/json"
	"flag"
	"fmt"
	"io/ioutil"
	"net/http"
	"net/http/httptest"
	"os"
	"reflect"
	"testing"
)

func TestProgressChunks(t *testing.T) {
	flag.Set("log_chunk_size", "3")

	in := []byte("aaa\naaa\naaa\n")
	ch := make(chan LogChunk)

	go func() {
		processChunks(ch, bytes.NewReader(in), "test")
		close(ch)
	}()

	cnt := 0
	for _ = range ch {
		cnt++
	}

	if cnt != 3 {
		t.Fail()
	}
}

type FormData struct {
	params map[string]string
	files  map[string]string
}

func TestCompleteFlow(t *testing.T) {
	var err error
	var formData []FormData
	ts := httptest.NewServer(http.HandlerFunc(func(w http.ResponseWriter, r *http.Request) {
		w.Write([]byte("OK"))

		if r.Method != "POST" {
			err = fmt.Errorf("Non-POST request received: %s", r.Method)
			return
		}

		if r.URL.Path == "/commands/cmd_1/" ||
            r.URL.Path == "/jobsteps/job_1/" ||
            r.URL.Path == "/jobsteps/job_1/logappend/" ||
            r.URL.Path == "/jobsteps/job_1/artifacts/" {

			r.ParseMultipartForm(1 << 20)
			f := FormData{params: make(map[string]string)}

			for k, v := range r.MultipartForm.Value {
                if k == "date" {
                    continue
                }
				if len(v) != 1 {
					err = fmt.Errorf("Multiple values for form field: %s", k)
					return
				}

				f.params[k] = v[0]
			}

            if len(r.MultipartForm.File) > 0 {
                f.files = make(map[string]string)

                files := r.MultipartForm.File
                if len(files) != 1 {
                    err = fmt.Errorf("Invalid number of artifacts found")
                    return
                }

                for filename, fileHeaders := range files {
                    if len(fileHeaders) != 1 {
                        err = fmt.Errorf("Multiple file headers found")
                        return
                    }

                    file, err := fileHeaders[0].Open()
                    if err != nil {
                        return
                    }
                    fileContents, err := ioutil.ReadAll(file)
                    if err != nil {
                        return
				    }

				    f.files[filename] = string(fileContents)
                }
            }

			formData = append(formData, f)
			return
		}

		err = fmt.Errorf("Unexpected path: %s", r.URL.Path)
	}))
	defer ts.Close()

	// Current running program is definitely an artifact which will be present in the pogram
	required_artifact := os.Args[0]

	template := `
	{
		"commands": [
			{
				"id": "cmd_1",
				"script": "#!/bin/bash\necho -n $VAR",
				"env": {"VAR": "hello world"},
				"cwd": "/tmp",
                "artifacts": ["%s"]
			},
			{
				"id": "cmd_2",
				"script": "#!/bin/bash\necho test",
				"cwd": "/tmp"
			}
		]
	}
	`

	config := &Config{}
    config.Server = ts.URL
    config.JobID = "job_1"
	if json.Unmarshal([]byte(fmt.Sprintf(template, required_artifact)), config) != nil {
		t.Errorf("Failed to parse build config")
	}

	reporter := NewReporter(config.Server)
	RunCmds(reporter, config)
	reporter.Shutdown()

	if err != nil {
		t.Errorf(err.Error())
	}

	expectedFileContents, _ := ioutil.ReadFile(os.Args[0])
	expected := []FormData{
		FormData{
			params: map[string]string{
				"status": STATUS_IN_PROGRESS,
			},
		},
		FormData{
			params: map[string]string{
				"status": STATUS_IN_PROGRESS,
			},
		},
		FormData{
			params: map[string]string{
				"text":   "hello world",
				"source": "stdout",
				"offset": "0",
			},
		},
		FormData{
			params: map[string]string{
				"status": STATUS_FINISHED,
                "return_code": "0",
			},
		},
		FormData{
<<<<<<< HEAD
			params: map[string]string{
				"status": STATUS_IN_PROGRESS,
			},
		},
		FormData{
			params: map[string]string{
				"text":   "test",
				"source": "stdout",
				"offset": "12",
			},
		},
		FormData{
			params: map[string]string{
				"status": STATUS_FINISHED,
                "return_code": "0",
			},
		},
		FormData{
=======
            params: map[string]string{
                "name": os.Args[0],
            },
>>>>>>> 8fd7992a
			files: map[string]string{
                "file": string(expectedFileContents),
			},
		},
		FormData{
			params: map[string]string{
				"status": STATUS_FINISHED,
                "result": "passed",
			},
		},
	}

	if !reflect.DeepEqual(formData, expected) {
		t.Errorf("Form data does not match")
	}
}<|MERGE_RESOLUTION|>--- conflicted
+++ resolved
@@ -169,7 +169,6 @@
 			},
 		},
 		FormData{
-<<<<<<< HEAD
 			params: map[string]string{
 				"status": STATUS_IN_PROGRESS,
 			},
@@ -188,11 +187,9 @@
 			},
 		},
 		FormData{
-=======
             params: map[string]string{
                 "name": os.Args[0],
             },
->>>>>>> 8fd7992a
 			files: map[string]string{
                 "file": string(expectedFileContents),
 			},
