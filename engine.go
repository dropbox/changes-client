--- conflicted
+++ resolved
@@ -88,11 +88,7 @@
 
 		wg.Add(1)
 		go func() {
-<<<<<<< HEAD
-			reportChunks(reporter, cmd.Id, r.ChunkChan, &offsetMap)
-=======
-			reportChunks(reporter, config.JobID, r.ChunkChan)
->>>>>>> 8fd7992a
+			reportChunks(reporter, config.JobID, r.ChunkChan, &offsetMap)
 			wg.Done()
 		}()
 
